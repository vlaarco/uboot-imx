/* SPDX-License-Identifier: GPL-2.0 */
/*
 * (C) Copyright 2015
 * Joe Hershberger, National Instruments, joe.hershberger@ni.com
 */

#ifndef __TEST_SUITES_H__
#define __TEST_SUITES_H__

struct cmd_tbl;
struct unit_test;

/**
 * cmd_ut_category() - Run a category of unit tests
 *
 * @name:	Category name
 * @prefix:	Prefix of test name
 * @tests:	List of tests to run
 * @n_ents:	Number of tests in @tests
 * @argc:	Argument count provided. Must be >= 1. If this is 1 then all
 *		tests are run, otherwise only the one named @argv[1] is run.
 * @argv:	Arguments: argv[1] is the test to run (if @argc >= 2)
 * Return: 0 if OK, CMD_RET_FAILURE on failure
 */
int cmd_ut_category(const char *name, const char *prefix,
		    struct unit_test *tests, int n_ents,
		    int argc, char *const argv[]);

int do_ut_addrmap(struct cmd_tbl *cmdtp, int flag, int argc,
		  char *const argv[]);
int do_ut_bdinfo(struct cmd_tbl *cmdtp, int flag, int argc, char *const argv[]);
int do_ut_bootm(struct cmd_tbl *cmdtp, int flag, int argc, char *const argv[]);
int do_ut_bootstd(struct cmd_tbl *cmdtp, int flag, int argc,
		  char *const argv[]);
int do_ut_bloblist(struct cmd_tbl *cmdtp, int flag, int argc,
		   char *const argv[]);
int do_ut_common(struct cmd_tbl *cmdtp, int flag, int argc, char *const argv[]);
int do_ut_compression(struct cmd_tbl *cmdtp, int flag, int argc,
		      char *const argv[]);
int do_ut_dm(struct cmd_tbl *cmdtp, int flag, int argc, char *const argv[]);
int do_ut_env(struct cmd_tbl *cmdtp, int flag, int argc, char *const argv[]);
int do_ut_exit(struct cmd_tbl *cmdtp, int flag, int argc, char *const argv[]);
int do_ut_fdt(struct cmd_tbl *cmdtp, int flag, int argc, char *const argv[]);
int do_ut_font(struct cmd_tbl *cmdtp, int flag, int argc, char *const argv[]);
int do_ut_lib(struct cmd_tbl *cmdtp, int flag, int argc, char *const argv[]);
int do_ut_loadm(struct cmd_tbl *cmdtp, int flag, int argc, char *const argv[]);
int do_ut_log(struct cmd_tbl *cmdtp, int flag, int argc, char * const argv[]);
<<<<<<< HEAD
int do_ut_mbr(struct cmd_tbl *cmdtp, int flag, int argc, char *const argv[]);
=======
int do_ut_measurement(struct cmd_tbl *cmdtp, int flag, int argc, char * const argv[]);
>>>>>>> 4fd7d27c
int do_ut_mem(struct cmd_tbl *cmdtp, int flag, int argc, char *const argv[]);
int do_ut_optee(struct cmd_tbl *cmdtp, int flag, int argc, char *const argv[]);
int do_ut_overlay(struct cmd_tbl *cmdtp, int flag, int argc,
		  char *const argv[]);
int do_ut_pci_mps(struct cmd_tbl *cmdtp, int flag, int argc,
		  char *const argv[]);
int do_ut_print(struct cmd_tbl *cmdtp, int flag, int argc, char *const argv[]);
int do_ut_seama(struct cmd_tbl *cmdtp, int flag, int argc, char *const argv[]);
int do_ut_setexpr(struct cmd_tbl *cmdtp, int flag, int argc,
		  char *const argv[]);
int do_ut_str(struct cmd_tbl *cmdtp, int flag, int argc, char *const argv[]);
int do_ut_time(struct cmd_tbl *cmdtp, int flag, int argc, char *const argv[]);
int do_ut_unicode(struct cmd_tbl *cmdtp, int flag, int argc,
		  char *const argv[]);

#endif /* __TEST_SUITES_H__ */<|MERGE_RESOLUTION|>--- conflicted
+++ resolved
@@ -45,11 +45,8 @@
 int do_ut_lib(struct cmd_tbl *cmdtp, int flag, int argc, char *const argv[]);
 int do_ut_loadm(struct cmd_tbl *cmdtp, int flag, int argc, char *const argv[]);
 int do_ut_log(struct cmd_tbl *cmdtp, int flag, int argc, char * const argv[]);
-<<<<<<< HEAD
 int do_ut_mbr(struct cmd_tbl *cmdtp, int flag, int argc, char *const argv[]);
-=======
 int do_ut_measurement(struct cmd_tbl *cmdtp, int flag, int argc, char * const argv[]);
->>>>>>> 4fd7d27c
 int do_ut_mem(struct cmd_tbl *cmdtp, int flag, int argc, char *const argv[]);
 int do_ut_optee(struct cmd_tbl *cmdtp, int flag, int argc, char *const argv[]);
 int do_ut_overlay(struct cmd_tbl *cmdtp, int flag, int argc,
