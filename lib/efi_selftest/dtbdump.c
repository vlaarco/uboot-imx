--- conflicted
+++ resolved
@@ -9,11 +9,8 @@
 #include <common.h>
 #include <efi_api.h>
 #include <efi_dt_fixup.h>
-<<<<<<< HEAD
 #include <part.h>
-=======
 #include <linux/libfdt.h>
->>>>>>> 401d1c4f
 
 #define BUFFER_SIZE 64
 #define ESC 0x17
